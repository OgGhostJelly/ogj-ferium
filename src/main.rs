--- conflicted
+++ resolved
@@ -226,7 +226,7 @@
             pin,
             filters,
         } => {
-            let (item, mut profile) = get_active_profile(&mut config)?;
+            let (_item, mut profile) = get_active_profile(&mut config)?;
             let override_profile = filters.override_profile;
             let filters: Vec<_> = filters.into();
 
@@ -241,20 +241,6 @@
                 "You can only pin a version when adding a single mod!"
             );
 
-<<<<<<< HEAD
-            let (successes, failures) = libium::add(
-                &mut profile,
-                identifiers
-                    .into_iter()
-                    .map(libium::add::parse_id)
-                    .collect_vec(),
-                !force,
-                override_profile,
-                filters,
-            )
-            .await?;
-            config::write_profile(&item.path, &profile)?;
-=======
             let identifiers = if let Some(pin) = pin {
                 let id = libium::add::parse_id(identifiers[0].clone());
                 vec![match id {
@@ -283,9 +269,8 @@
             };
 
             let (successes, failures) =
-                libium::add(profile, identifiers, !force, override_profile, filters).await?;
-
->>>>>>> b4670fa4
+                libium::add(&mut profile, identifiers, !force, override_profile, filters).await?;
+
             did_add_fail = add::display_successes_failures(&successes, failures);
         }
         SubCommands::List { verbose, markdown } => {
@@ -485,7 +470,6 @@
                 ProfileSubCommands::Switch { profile_name } => {
                     subcommands::profile::switch(&mut config, profile_name)?;
                 }
-<<<<<<< HEAD
 
                 ProfileSubCommands::Import {
                     name,
@@ -501,10 +485,7 @@
                     )
                     .await?;
                 }
-            };
-=======
-            }
->>>>>>> b4670fa4
+            }
             if default_flag {
                 println!(
                     "{} ferium profile help {}",
